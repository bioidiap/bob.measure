--- conflicted
+++ resolved
@@ -5,9 +5,6 @@
 bob.io.base
 matplotlib
 docopt
-<<<<<<< HEAD
 tabulate
-=======
 numpy
-scipy
->>>>>>> a2ebcf46
+scipy