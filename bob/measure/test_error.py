#!/usr/bin/env python
# vim: set fileencoding=utf-8 :
# Andre Anjos <andre.anjos@idiap.ch>
# Wed 11 Dec 15:14:08 2013 CET
#
# Copyright (C) 2011-2013 Idiap Research Institute, Martigny, Switzerland

"""Basic tests for the error measuring system of bob
"""

import os
import numpy
import nose.tools
import bob.io.base

def F(f):
  """Returns the test file on the "data" subdirectory"""
  import pkg_resources
  return pkg_resources.resource_filename(__name__, os.path.join('data', f))


def save(fname, data):
  """Saves a single array into a file in the 'data' directory."""
  bob.io.base.Array(data).save(os.path.join('data', fname))


def test_basic_ratios():

  from . import farfrr, precision_recall, f_score

  # We test the basic functionaly on FAR and FRR calculation. The first
  # example is separable, with a separation threshold of about 3.0

  positives = bob.io.base.load(F('linsep-positives.hdf5'))
  negatives = bob.io.base.load(F('linsep-negatives.hdf5'))

  minimum = min(positives.min(), negatives.min())
  maximum = max(positives.max(), negatives.max())

  # If we take a threshold on the minimum, the FAR should be 1.0 and the FRR
  # should be 0.0. Precision should be 0.5, recall should be 1.0
  far, frr = farfrr(negatives, positives, minimum-0.1)
  nose.tools.eq_(far, 1.0)
  nose.tools.eq_(frr, 0.0)
  prec, recall = precision_recall(negatives, positives, minimum-0.1)
  nose.tools.eq_(prec, 0.5)
  nose.tools.eq_(recall, 1.0)

  # Similarly, if we take a threshold on the maximum, the FRR should be 1.0
  # while the FAR should be 0.0. Both precision and recall should be 0.0.
  far, frr = farfrr(negatives, positives, maximum+0.1)
  nose.tools.eq_(far, 0.0)
  nose.tools.eq_(frr, 1.0)
  prec, recall = precision_recall(negatives, positives, maximum+0.1)
  nose.tools.eq_(prec, 0.0)
  nose.tools.eq_(recall, 0.0)

  # If we choose the appropriate threshold, we should get 0.0 for both FAR
  # and FRR. Precision will be 1.0, recall will be 1.0
  far, frr = farfrr(negatives, positives, 3.0)
  nose.tools.eq_(far, 0.0)
  nose.tools.eq_(frr, 0.0)
  prec, recall = precision_recall(negatives, positives, 3.0)
  nose.tools.eq_(prec, 1.0)
  nose.tools.eq_(recall, 1.0)

  # Testing the values of F-score depending on different choices of the threshold
  f_score_ = f_score(negatives, positives, minimum-0.1)
  nose.tools.assert_almost_equal(f_score_, 0.66666667)
  f_score_ = f_score(negatives, positives, minimum-0.1, 2)
  nose.tools.assert_almost_equal(f_score_, 0.83333333)

  f_score_ = f_score(negatives, positives, maximum+0.1)
  nose.tools.eq_(f_score_, 0.0)
  f_score_ = f_score(negatives, positives, maximum+0.1, 2)
  nose.tools.eq_(f_score_, 0.0)

  f_score_ = f_score(negatives, positives, 3.0)
  nose.tools.eq_(f_score_, 1.0)
  f_score_ = f_score(negatives, positives, 3.0, 2)
  nose.tools.eq_(f_score_, 1.0)


def test_indexing():

  from . import correctly_classified_positives, correctly_classified_negatives

  # This test verifies that the output of correctly_classified_positives() and
  # correctly_classified_negatives() makes sense.
  positives = bob.io.base.load(F('linsep-positives.hdf5'))
  negatives = bob.io.base.load(F('linsep-negatives.hdf5'))

  minimum = min(positives.min(), negatives.min())
  maximum = max(positives.max(), negatives.max())

  # If the threshold is minimum, we should have all positive samples
  # correctly classified and none of the negative samples correctly
  # classified.
  assert correctly_classified_positives(positives, minimum-0.1).all()
  assert not correctly_classified_negatives(negatives, minimum-0.1).any()

  # The inverse is true if the threshold is a bit above the maximum.
  assert not correctly_classified_positives(positives, maximum+0.1).any()
  assert correctly_classified_negatives(negatives, maximum+0.1).all()

  # If the threshold separates the sets, than all should be correctly
  # classified.
  assert correctly_classified_positives(positives, 3).all()
  assert correctly_classified_negatives(negatives, 3).all()


def test_thresholding():

  from . import eer_threshold, far_threshold, frr_threshold, farfrr, correctly_classified_positives, correctly_classified_negatives, min_hter_threshold

  def count(array, value=True):
    """Counts occurrences of a certain value in an array"""
    return list(array == value).count(True)

  # This example will demonstrate and check the use of eer_threshold() to
  # calculate the threshold that minimizes the EER.

  # This test set is not separable.
  positives = bob.io.base.load(F('nonsep-positives.hdf5'))
  negatives = bob.io.base.load(F('nonsep-negatives.hdf5'))
  threshold = eer_threshold(negatives, positives)

  sorted_positives = numpy.sort(positives)
  sorted_negatives = numpy.sort(negatives)

  # Of course we have to make sure that will set the EER correctly:
  ccp = count(correctly_classified_positives(positives,threshold))
  ccn = count(correctly_classified_negatives(negatives,threshold))
  assert (ccp - ccn) <= 1

  for t in (0, 0.001, 0.1, 0.5, 0.9, 0.999, 1):
    # Lets also test the far_threshold and the frr_threshold functions
    threshold_far = far_threshold(sorted_negatives, [], t, is_sorted=True)
    threshold_frr = frr_threshold([], sorted_positives, t, is_sorted=True)
    # Check that the requested FAR and FRR values are smaller than the requested ones
    far = farfrr(negatives, positives, threshold_far)[0]
    frr = farfrr(negatives, positives, threshold_frr)[1]
    assert far + 1e-7 > t
    assert frr + 1e-7 > t
    # test that the values are at least somewhere in the range
    assert far-t <= 0.15
    assert frr-t <= 0.15


  # If the set is separable, the calculation of the threshold is a little bit
  # trickier, as you have no points in the middle of the range to compare
  # things to. This is where the currently used recursive algorithm seems to
  # do better. Let's verify
  positives = bob.io.base.load(F('linsep-positives.hdf5'))
  negatives = bob.io.base.load(F('linsep-negatives.hdf5'))
  threshold = eer_threshold(negatives, positives)
  # the result here is 3.2 (which is what is expect ;-)
  assert threshold == 3.2

  # Of course we have to make sure that will set the EER correctly:
  ccp = count(correctly_classified_positives(positives,threshold))
  ccn = count(correctly_classified_negatives(negatives,threshold))
  nose.tools.eq_(ccp, ccn)

  # The second option for the calculation of the threshold is to use the
  # minimum HTER.
  threshold2 = min_hter_threshold(negatives, positives)
  assert threshold2 == 3.2
  nose.tools.eq_(threshold, threshold2) #in this particular case

  # Of course we have to make sure that will set the EER correctly:
  ccp = count(correctly_classified_positives(positives,threshold2))
  ccn = count(correctly_classified_negatives(negatives,threshold2))
  nose.tools.eq_(ccp, ccn)


def test_plots():

  from . import eer_threshold, roc, roc_for_far, precision_recall_curve, det, epc

  # This test set is not separable.
  positives = bob.io.base.load(F('nonsep-positives.hdf5'))
  negatives = bob.io.base.load(F('nonsep-negatives.hdf5'))
  threshold = eer_threshold(negatives, positives)

  # This example will test the ROC plot calculation functionality.
  xy = roc(negatives, positives, 100)
  # uncomment the next line to save a reference value
  # save('nonsep-roc.hdf5', xy)
  xyref = bob.io.base.load(F('nonsep-roc.hdf5'))
  assert numpy.array_equal(xy, xyref)

  # This example will test the ROC for FAR plot calculation functionality.
  far = [0.01, 0.1, 1]
  ref = [0.48, 0.22, 0]
  xy = roc_for_far(negatives, positives, far)
  # uncomment the next line to save a reference value
  assert numpy.array_equal(xy[0], far)
  assert numpy.array_equal(xy[1], ref)

  # This example will test the Precision-Recall plot calculation functionality.
  xy = precision_recall_curve(negatives, positives, 100)
  # uncomment the next line to save a reference value
  # save('nonsep-roc.hdf5', xy)
  xyref = bob.io.base.load(F('nonsep-precisionrecall.hdf5'))
  assert numpy.array_equal(xy, xyref)

  # This example will test the DET plot calculation functionality.
  det_xyzw = det(negatives, positives, 100)
  # uncomment the next line to save a reference value
  # save('nonsep-det.hdf5', det_xyzw)
  det_xyzw_ref = bob.io.base.load(F('nonsep-det.hdf5'))
  assert numpy.allclose(det_xyzw, det_xyzw_ref, atol=1e-15)

  # This example will test the EPC plot calculation functionality. For the
  # EPC curve, you need to have a development and a test set. We will split,
  # by the middle, the negatives and positives sample we have, just for the
  # sake of testing
  dev_negatives = negatives[:(negatives.shape[0]/2)]
  test_negatives = negatives[(negatives.shape[0]/2):]
  dev_positives = positives[:(positives.shape[0]/2)]
  test_positives = positives[(positives.shape[0]/2):]
  xy = epc(dev_negatives, dev_positives,
      test_negatives, test_positives, 100)
  # uncomment the next line to save a reference value
  # save('nonsep-epc.hdf5', xy)
  xyref = bob.io.base.load(F('nonsep-epc.hdf5'))
  assert numpy.allclose(xy, xyref, atol=1e-15)


def test_rocch():

  from . import rocch, rocch2eer, eer_rocch

  # This example will demonstrate and check the use of eer_rocch_threshold() to
  # calculate the threshold that minimizes the EER on the ROC Convex Hull

  # This test set is separable.
  positives = bob.io.base.load(F('linsep-positives.hdf5'))
  negatives = bob.io.base.load(F('linsep-negatives.hdf5'))
  # References obtained using Bosaris 1.06
  pmiss_pfa_ref = numpy.array([[1., 0., 0.], [0., 0., 1.]])
  eer_ref = 0.
  # Computes
  pmiss_pfa = rocch(negatives, positives)
  assert numpy.allclose(pmiss_pfa, pmiss_pfa_ref, atol=1e-15)
  eer = rocch2eer(pmiss_pfa)
  assert abs(eer-eer_ref) < 1e-4
  eer = eer_rocch(negatives, positives)
  assert abs(eer-eer_ref) < 1e-4

  # This test set is not separable.
  positives = bob.io.base.load(F('nonsep-positives.hdf5'))
  negatives = bob.io.base.load(F('nonsep-negatives.hdf5'))
  # References obtained using Bosaris 1.06
  pmiss_pfa_ref = numpy.array([[1., 0.68, 0.28, 0.1, 0.06, 0., 0.], [0, 0, 0.08, 0.12, 0.22, 0.48, 1.]])
  eer_ref = 0.116363636363636
  # Computes
  pmiss_pfa = rocch(negatives, positives)
  assert numpy.allclose(pmiss_pfa, pmiss_pfa_ref, atol=1e-15)
  eer = rocch2eer(pmiss_pfa)
  assert abs(eer-eer_ref) < 1e-4
  eer = eer_rocch(negatives, positives)
  assert abs(eer-eer_ref) < 1e-4


def test_cmc():

  from . import recognition_rate, cmc, load

  def n(*args):
    return numpy.array(args)
  # tests the CMC calculation
  # test data; should give match characteristics [1/2,1/4,1/3] and CMC [1/3,2/3,1]
  test_data = [(n(0.3, 1.1, 0.5), n(0.7)), (n(1.4, -1.3, 0.6), n(0.2)), (n(0.8, 0., 1.5), n(-0.8, 1.8)), (n(2., 1.3, 1.6, 0.9), n(2.4))]
  # compute recognition rate
  rr = recognition_rate(test_data)
  nose.tools.eq_(rr, 0.5)
  # compute CMC
  cmc_ = cmc(test_data)
  assert (cmc_ == [0.5, 0.75, 1., 1., 1]).all()

  # load test data
  desired_rr = 0.76
  desired_cmc = [0.76, 0.89, 0.96, 0.98, 1., 1., 1., 1., 1., 1., 1., 1., 1., 1., 1., 1., 1., 1., 1., 1.]
  data = load.cmc_four_column(F('scores-cmc-4col.txt'))
  rr = recognition_rate(data)
  nose.tools.eq_(rr, desired_rr)
  cmc_ = cmc(data)
  assert (cmc_ == desired_cmc).all()

  data = load.cmc_five_column(F('scores-cmc-5col.txt'))
  rr = recognition_rate(data)
  nose.tools.eq_(rr, desired_rr)
  cmc_ = cmc(data)
  assert (cmc_ == desired_cmc).all()


def test_calibration():

  from . import calibration

  # Tests the cllr and min_cllr measures
  # This test set is separable.
  positives = bob.io.base.load(F('linsep-positives.hdf5'))
  negatives = bob.io.base.load(F('linsep-negatives.hdf5'))

  cllr = calibration.cllr(negatives, positives)
  min_cllr = calibration.min_cllr(negatives, positives)

  assert min_cllr <= cllr
  nose.tools.assert_almost_equal(cllr, 1.2097942129)
  # Since the test set is separable, the min_cllr needs to be zero
  nose.tools.assert_almost_equal(min_cllr, 0.)

  # This test set is not separable.
  positives = bob.io.base.load(F('nonsep-positives.hdf5'))
  negatives = bob.io.base.load(F('nonsep-negatives.hdf5'))

  cllr = calibration.cllr(negatives, positives)
  min_cllr = calibration.min_cllr(negatives, positives)

  assert min_cllr <= cllr
<<<<<<< HEAD
  assert abs(cllr - 3.61833) < 1e-5, cllr
  assert abs(min_cllr - 0.33736) < 1e-5, min_cllr
=======
  assert abs(cllr - 3.6183) < 1e-4
  assert abs(min_cllr - 0.3373) < 1e-4
>>>>>>> cf70b274



def test_open_set_recognition_rate():

  far_value = 0.01

  # No error files
  cmc_scores = bob.measure.load.cmc_four_column(F("scores-cmc-4col-open-set.txt"))
  normal_scores = bob.measure.load.split_four_column(F("scores-cmc-4col-open-set.txt"))
<<<<<<< HEAD
=======

>>>>>>> cf70b274
  assert abs(bob.measure.recognition_rate(cmc_scores) - 1.0) < 1e-8
  assert abs(bob.measure.recognition_rate(cmc_scores, threshold=0.5) - 1.0) < 1e-8
  t = bob.measure.far_threshold(normal_scores[0], normal_scores[1],far_value)
  assert abs(bob.measure.recognition_rate(cmc_scores, threshold=t) - 1.0) < 1e-8
<<<<<<< HEAD

  # One error
  cmc_scores = bob.measure.load.cmc_four_column(F("scores-cmc-4col-open-set.txt"))
  normal_scores = bob.measure.load.split_four_column(F("scores-cmc-4col-open-set.txt"))
  assert abs(bob.measure.recognition_rate(cmc_scores) - 0.857142857143) < 1e-8
  assert abs(bob.measure.recognition_rate(cmc_scores, threshold=0.5) - 0.857142857143) < 1e-8
  t = bob.measure.far_threshold(normal_scores[0], normal_scores[1],far_value)
  assert abs(bob.measure.recognition_rate(cmc_scores, threshold=t) - 0.857142857143) < 1e-8

  # Two errors
  cmc_scores = bob.measure.load.cmc_four_column(F("scores-cmc-4col-open-set.txt"))
  normal_scores = bob.measure.load.split_four_column(F("scores-cmc-4col-open-set.txt"))
=======

  # One error
  cmc_scores = bob.measure.load.cmc_four_column(F("scores-cmc-4col-open-set-one-error.txt"))
  normal_scores = bob.measure.load.split_four_column(F("scores-cmc-4col-open-set-one-error.txt"))
  assert abs(bob.measure.recognition_rate(cmc_scores) - 0.857142857143) < 1e-8
  assert abs(bob.measure.recognition_rate(cmc_scores, threshold=0.5) - 0.857142857143) < 1e-8
  t = bob.measure.far_threshold(normal_scores[0], normal_scores[1],far_value)
  assert abs(bob.measure.recognition_rate(cmc_scores, threshold=t) - 0.857142857143) < 1e-8

  # Two errors
  cmc_scores = bob.measure.load.cmc_four_column(F("scores-cmc-4col-open-set-two-errors.txt"))
  normal_scores = bob.measure.load.split_four_column(F("scores-cmc-4col-open-set-two-errors.txt"))
>>>>>>> cf70b274
  assert abs(bob.measure.recognition_rate(cmc_scores) - 0.857142857143) < 1e-8
  assert abs(bob.measure.recognition_rate(cmc_scores, threshold=0.5) - 0.857142857143) < 1e-8
  t = bob.measure.far_threshold(normal_scores[0], normal_scores[1],far_value)
  assert abs(bob.measure.recognition_rate(cmc_scores, threshold=t)) < 1e-8<|MERGE_RESOLUTION|>--- conflicted
+++ resolved
@@ -321,13 +321,8 @@
   min_cllr = calibration.min_cllr(negatives, positives)
 
   assert min_cllr <= cllr
-<<<<<<< HEAD
   assert abs(cllr - 3.61833) < 1e-5, cllr
   assert abs(min_cllr - 0.33736) < 1e-5, min_cllr
-=======
-  assert abs(cllr - 3.6183) < 1e-4
-  assert abs(min_cllr - 0.3373) < 1e-4
->>>>>>> cf70b274
 
 
 
@@ -338,28 +333,10 @@
   # No error files
   cmc_scores = bob.measure.load.cmc_four_column(F("scores-cmc-4col-open-set.txt"))
   normal_scores = bob.measure.load.split_four_column(F("scores-cmc-4col-open-set.txt"))
-<<<<<<< HEAD
-=======
-
->>>>>>> cf70b274
   assert abs(bob.measure.recognition_rate(cmc_scores) - 1.0) < 1e-8
   assert abs(bob.measure.recognition_rate(cmc_scores, threshold=0.5) - 1.0) < 1e-8
   t = bob.measure.far_threshold(normal_scores[0], normal_scores[1],far_value)
   assert abs(bob.measure.recognition_rate(cmc_scores, threshold=t) - 1.0) < 1e-8
-<<<<<<< HEAD
-
-  # One error
-  cmc_scores = bob.measure.load.cmc_four_column(F("scores-cmc-4col-open-set.txt"))
-  normal_scores = bob.measure.load.split_four_column(F("scores-cmc-4col-open-set.txt"))
-  assert abs(bob.measure.recognition_rate(cmc_scores) - 0.857142857143) < 1e-8
-  assert abs(bob.measure.recognition_rate(cmc_scores, threshold=0.5) - 0.857142857143) < 1e-8
-  t = bob.measure.far_threshold(normal_scores[0], normal_scores[1],far_value)
-  assert abs(bob.measure.recognition_rate(cmc_scores, threshold=t) - 0.857142857143) < 1e-8
-
-  # Two errors
-  cmc_scores = bob.measure.load.cmc_four_column(F("scores-cmc-4col-open-set.txt"))
-  normal_scores = bob.measure.load.split_four_column(F("scores-cmc-4col-open-set.txt"))
-=======
 
   # One error
   cmc_scores = bob.measure.load.cmc_four_column(F("scores-cmc-4col-open-set-one-error.txt"))
@@ -372,7 +349,6 @@
   # Two errors
   cmc_scores = bob.measure.load.cmc_four_column(F("scores-cmc-4col-open-set-two-errors.txt"))
   normal_scores = bob.measure.load.split_four_column(F("scores-cmc-4col-open-set-two-errors.txt"))
->>>>>>> cf70b274
   assert abs(bob.measure.recognition_rate(cmc_scores) - 0.857142857143) < 1e-8
   assert abs(bob.measure.recognition_rate(cmc_scores, threshold=0.5) - 0.857142857143) < 1e-8
   t = bob.measure.far_threshold(normal_scores[0], normal_scores[1],far_value)
